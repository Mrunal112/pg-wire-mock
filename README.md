--- conflicted
+++ resolved
@@ -20,21 +20,15 @@
   - Error handling with proper SQLSTATE codes
   - **SSL/TLS encryption support** (NEW!) - [See SSL Documentation](docs/SSL_SUPPORT.md)
   - **PostgreSQL array type support** (NEW!) - [See Array Documentation](docs/ARRAY_SUPPORT.md)
-<<<<<<< HEAD
   - **LISTEN/NOTIFY asynchronous notifications** (NEW!) - [See LISTEN/NOTIFY Documentation](docs/NOTIFICATIONS.md)
-=======
   - **COPY protocol for bulk data transfer** (NEW!) - [See COPY Documentation](docs/COPY_PROTOCOL.md)
->>>>>>> 0fbe8c0d
 
 - **Comprehensive Query Support**
   - SELECT queries with various functions
   - Array queries and operations (NEW!)
-<<<<<<< HEAD
   - LISTEN/NOTIFY/UNLISTEN commands for pub-sub messaging (NEW!)
-=======
   - **COPY protocol operations** (NEW!) - Bulk data transfer with STDIN/STDOUT support
   - **EXPLAIN query plans** (NEW!) - Mock query execution plans and analysis
->>>>>>> 0fbe8c0d
   - SHOW commands for server information
   - DDL commands (CREATE/DROP - mock responses)
   - DML commands (INSERT/UPDATE/DELETE - mock responses)
